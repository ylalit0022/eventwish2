--- conflicted
+++ resolved
@@ -110,14 +110,12 @@
     androidTestImplementation 'androidx.test.ext:junit:1.1.5'
     androidTestImplementation 'androidx.test.espresso:espresso-core:3.5.1'
 
-<<<<<<< HEAD
     // Added for ProcessLifecycleOwner support
     implementation 'androidx.lifecycle:lifecycle-process:2.7.0'
-=======
+
     // RxJava3 dependencies
     implementation 'io.reactivex.rxjava3:rxjava:3.1.8'
     implementation 'io.reactivex.rxjava3:rxandroid:3.0.2'
->>>>>>> 67bcd9f9
 
     // Google Mobile Ads SDK
     implementation 'com.google.android.gms:play-services-ads:22.6.0'
